/*
 * qqwing - A Sudoku solver and generator
 * Copyright (C) 2006-2014 Stephen Ostermiller
 * http://ostermiller.org/qqwing/
 * Copyright (C) 2007 Jacques Bensimon (jacques@ipm.com)
 * Copyright (C) 2011 Jean Guillerez (j.guillerez - orange.fr)
 * Copyright (C) 2014 Michael Catanzaro (mcatanzaro@gnome.org)
 *
 * This program is free software; you can redistribute it and/or modify
 * it under the terms of the GNU General Public License as published by
 * the Free Software Foundation; either version 2 of the License, or
 * (at your option) any later version.
 *
 * This program is distributed in the hope that it will be useful,
 * but WITHOUT ANY WARRANTY; without even the implied warranty of
 * MERCHANTABILITY or FITNESS FOR A PARTICULAR PURPOSE.  See the
 * GNU General Public License for more details.
 *
 * You should have received a copy of the GNU General Public License along
 * with this program; if not, write to the Free Software Foundation, Inc.,
 * 51 Franklin Street, Fifth Floor, Boston, MA 02110-1301 USA.
 */
#ifndef QQWING_HPP
<<<<<<< HEAD
	#define QQWING_HPP

	#include <string>
	#include <vector>

	namespace qqwing {

		using namespace std;

		class LogItem;

		const int GRID_SIZE = 3;
		const int ROW_LENGTH = GRID_SIZE*GRID_SIZE;
		const int COL_HEIGHT = GRID_SIZE*GRID_SIZE;
		const int SEC_SIZE = GRID_SIZE*GRID_SIZE;
		const int SEC_COUNT = GRID_SIZE*GRID_SIZE;
		const int SEC_GROUP_SIZE = SEC_SIZE*GRID_SIZE;
		const int NUM_POSS = GRID_SIZE*GRID_SIZE;
		const int BOARD_SIZE = ROW_LENGTH*COL_HEIGHT;
		const int POSSIBILITY_SIZE = BOARD_SIZE*NUM_POSS;

		/**
		 * The board containing all the memory structures and
		 * methods for solving or generating sudoku puzzles.
		 */
		class SudokuBoard {
			public:
				enum PrintStyle {
					ONE_LINE,
					COMPACT,
					READABLE,
					CSV,
				};
				enum Difficulty {
					UNKNOWN,
					SIMPLE,
					EASY,
					INTERMEDIATE,
					EXPERT,
				};
				enum Symmetry {
					NONE,
					ROTATE90,
					ROTATE180,
					MIRROR,
					FLIP,
					RANDOM,
				};
				SudokuBoard();
				bool setPuzzle(int* initPuzzle);
				void printPuzzle();
				void printSolution();
				bool solve();
				int countSolutions();
				void printPossibilities();
				bool isSolved();
				void printSolveHistory();
				void setRecordHistory(bool recHistory);
				void setLogHistory(bool logHist);
				void setPrintStyle(PrintStyle ps);
				bool generatePuzzle();
				bool generatePuzzleSymmetry(SudokuBoard::Symmetry symmetry);
				int getGivenCount();
				int getSingleCount();
				int getHiddenSingleCount();
				int getNakedPairCount();
				int getHiddenPairCount();
				int getBoxLineReductionCount();
				int getPointingPairTripleCount();
				int getGuessCount();
				int getBacktrackCount();
				void printSolveInstructions();
				SudokuBoard::Difficulty getDifficulty();
				string getDifficultyAsString();
				~SudokuBoard();

			private:
				/**
				 * The 81 integers that make up a sudoku puzzle.
				 * Givens are 1-9, unknows are 0.
				 * Once initialized, this puzzle remains as is.
				 * The answer is worked out in "solution".
				 */
				int* puzzle;

				/**
				 * The 81 integers that make up a sudoku puzzle.
				 * The solution is built here, after completion
				 * all will be 1-9.
				 */
				int* solution;

				/**
				 * Recursion depth at which each of the numbers
				 * in the solution were placed.  Useful for backing
				 * out solve branches that don't lead to a solution.
				 */
				int* solutionRound;

				/**
				 * The 729 integers that make up a the possible
				 * values for a suduko puzzle. (9 possibilities
				 * for each of 81 squares).  If possibilities[i]
				 * is zero, then the possibility could still be
				 * filled in according to the sudoku rules.  When
				 * a possibility is eliminated, possibilities[i]
				 * is assigned the round (recursion level) at
				 * which it was determined that it could not be
				 * a possibility.
				 */
				int* possibilities;

				/**
				 * An array the size of the board (81) containing each
				 * of the numbers 0-n exactly once.  This array may
				 * be shuffled so that operations that need to
				 * look at each cell can do so in a random order.
				 */
				int* randomBoardArray;

				/**
				 * An array with one element for each position (9), in
				 * some random order to be used when trying each
				 * position in turn during guesses.
				 */
				int* randomPossibilityArray;

				/**
				 * Whether or not to record history
				 */
				bool recordHistory;

				/**
				 * Whether or not to print history as it happens
				 */
				bool logHistory;

				/**
				 * A list of moves used to solve the puzzle.
				 * This list contains all moves, even on solve
				 * branches that did not lead to a solution.
				 */
				vector<LogItem*>* solveHistory;

				/**
				 * A list of moves used to solve the puzzle.
				 * This list contains only the moves needed
				 * to solve the puzzle, but doesn't contain
				 * information about bad guesses.
				 */
				vector<LogItem*>* solveInstructions;

				/**
				 * The style with which to print puzzles and solutions
				 */
				PrintStyle printStyle;

				/**
				 * The last round of solving
				 */
				int lastSolveRound;
				bool reset();
				bool singleSolveMove(int round);
				bool onlyPossibilityForCell(int round);
				bool onlyValueInRow(int round);
				bool onlyValueInColumn(int round);
				bool onlyValueInSection(int round);
				bool solve(int round);
				int countSolutions(int round, bool limitToTwo);
				bool guess(int round, int guessNumber);
				bool isImpossible();
				void rollbackRound(int round);
				bool pointingRowReduction(int round);
				bool rowBoxReduction(int round);
				bool colBoxReduction(int round);
				bool pointingColumnReduction(int round);
				bool hiddenPairInRow(int round);
				bool hiddenPairInColumn(int round);
				bool hiddenPairInSection(int round);
				void mark(int position, int round, int value);
				int findPositionWithFewestPossibilities();
				bool handleNakedPairs(int round);
				int countPossibilities(int position);
				bool arePossibilitiesSame(int position1, int position2);
				void addHistoryItem(LogItem* l);
				void shuffleRandomArrays();
				void print(int* sudoku);
				void rollbackNonGuesses();
				void clearPuzzle();
				void printHistory(vector<LogItem*>* v);
				bool removePossibilitiesInOneFromTwo(int position1, int position2, int round);
		};
	}
=======
#define QQWING_HPP

#include <string>
#include <vector>

namespace qqwing {

	using namespace std;

	class LogItem;

	const int GRID_SIZE = 3;
	const int ROW_LENGTH = GRID_SIZE*GRID_SIZE;
	const int COL_HEIGHT = GRID_SIZE*GRID_SIZE;
	const int SEC_SIZE = GRID_SIZE*GRID_SIZE;
	const int SEC_COUNT = GRID_SIZE*GRID_SIZE;
	const int SEC_GROUP_SIZE = SEC_SIZE*GRID_SIZE;
	const int NUM_POSS = GRID_SIZE*GRID_SIZE;
	const int BOARD_SIZE = ROW_LENGTH*COL_HEIGHT;
	const int POSSIBILITY_SIZE = BOARD_SIZE*NUM_POSS;

	/**
	 * The board containing all the memory structures and
	 * methods for solving or generating sudoku puzzles.
	 */
	class SudokuBoard {
		public:
			enum PrintStyle {
				ONE_LINE,
				COMPACT,
				READABLE,
				CSV,
			};
			enum Difficulty {
				UNKNOWN,
				SIMPLE,
				EASY,
				INTERMEDIATE,
				EXPERT,
			};
			enum Symmetry {
				NONE,
				ROTATE90,
				ROTATE180,
				MIRROR,
				FLIP,
				RANDOM,
			};
			SudokuBoard();
			bool setPuzzle(int* initPuzzle);
			const int* getPuzzle();
			const int* getSolution();
			void printPuzzle();
			void printSolution();
			bool solve();
			int countSolutions();
			void printPossibilities();
			bool isSolved();
			void printSolveHistory();
			void setRecordHistory(bool recHistory);
			void setLogHistory(bool logHist);
			void setPrintStyle(PrintStyle ps);
			bool generatePuzzle();
			bool generatePuzzleSymmetry(SudokuBoard::Symmetry symmetry);
			int getGivenCount();
			int getSingleCount();
			int getHiddenSingleCount();
			int getNakedPairCount();
			int getHiddenPairCount();
			int getBoxLineReductionCount();
			int getPointingPairTripleCount();
			int getGuessCount();
			int getBacktrackCount();
			void printSolveInstructions();
			SudokuBoard::Difficulty getDifficulty();
			string getDifficultyAsString();
			~SudokuBoard();

		private:
			/**
			 * The 81 integers that make up a sudoku puzzle.
			 * Givens are 1-9, unknows are 0.
			 * Once initialized, this puzzle remains as is.
			 * The answer is worked out in "solution".
			 */
			int* puzzle;

			/**
			 * The 81 integers that make up a sudoku puzzle.
			 * The solution is built here, after completion
			 * all will be 1-9.
			 */
			int* solution;

			/**
			 * Recursion depth at which each of the numbers
			 * in the solution were placed.  Useful for backing
			 * out solve branches that don't lead to a solution.
			 */
			int* solutionRound;

			/**
			 * The 729 integers that make up a the possible
			 * values for a suduko puzzle. (9 possibilities
			 * for each of 81 squares).  If possibilities[i]
			 * is zero, then the possibility could still be
			 * filled in according to the sudoku rules.  When
			 * a possibility is eliminated, possibilities[i]
			 * is assigned the round (recursion level) at
			 * which it was determined that it could not be
			 * a possibility.
			 */
			int* possibilities;

			/**
			 * An array the size of the board (81) containing each
			 * of the numbers 0-n exactly once.  This array may
			 * be shuffled so that operations that need to
			 * look at each cell can do so in a random order.
			 */
			int* randomBoardArray;

			/**
			 * An array with one element for each position (9), in
			 * some random order to be used when trying each
			 * position in turn during guesses.
			 */
			int* randomPossibilityArray;

			/**
			 * Whether or not to record history
			 */
			bool recordHistory;

			/**
			 * Whether or not to print history as it happens
			 */
			bool logHistory;

			/**
			 * A list of moves used to solve the puzzle.
			 * This list contains all moves, even on solve
			 * branches that did not lead to a solution.
			 */
			vector<LogItem*>* solveHistory;

			/**
			 * A list of moves used to solve the puzzle.
			 * This list contains only the moves needed
			 * to solve the puzzle, but doesn't contain
			 * information about bad guesses.
			 */
			vector<LogItem*>* solveInstructions;

			/**
			 * The style with which to print puzzles and solutions
			 */
			PrintStyle printStyle;

			/**
			 * The last round of solving
			 */
			int lastSolveRound;
			bool reset();
			bool singleSolveMove(int round);
			bool onlyPossibilityForCell(int round);
			bool onlyValueInRow(int round);
			bool onlyValueInColumn(int round);
			bool onlyValueInSection(int round);
			bool solve(int round);
			int countSolutions(int round, bool limitToTwo);
			bool guess(int round, int guessNumber);
			bool isImpossible();
			void rollbackRound(int round);
			bool pointingRowReduction(int round);
			bool rowBoxReduction(int round);
			bool colBoxReduction(int round);
			bool pointingColumnReduction(int round);
			bool hiddenPairInRow(int round);
			bool hiddenPairInColumn(int round);
			bool hiddenPairInSection(int round);
			void mark(int position, int round, int value);
			int findPositionWithFewestPossibilities();
			bool handleNakedPairs(int round);
			int countPossibilities(int position);
			bool arePossibilitiesSame(int position1, int position2);
			void addHistoryItem(LogItem* l);
			void shuffleRandomArrays();
			void print(int* sudoku);
			void rollbackNonGuesses();
			void clearPuzzle();
			void printHistory(vector<LogItem*>* v);
			bool removePossibilitiesInOneFromTwo(int position1, int position2, int round);
	};

} /* namespace qqwing */

>>>>>>> dc9e0963
#endif<|MERGE_RESOLUTION|>--- conflicted
+++ resolved
@@ -21,7 +21,6 @@
  * 51 Franklin Street, Fifth Floor, Boston, MA 02110-1301 USA.
  */
 #ifndef QQWING_HPP
-<<<<<<< HEAD
 	#define QQWING_HPP
 
 	#include <string>
@@ -72,6 +71,8 @@
 				};
 				SudokuBoard();
 				bool setPuzzle(int* initPuzzle);
+				const int* getPuzzle();
+				const int* getSolution();
 				void printPuzzle();
 				void printSolution();
 				bool solve();
@@ -215,203 +216,4 @@
 				bool removePossibilitiesInOneFromTwo(int position1, int position2, int round);
 		};
 	}
-=======
-#define QQWING_HPP
-
-#include <string>
-#include <vector>
-
-namespace qqwing {
-
-	using namespace std;
-
-	class LogItem;
-
-	const int GRID_SIZE = 3;
-	const int ROW_LENGTH = GRID_SIZE*GRID_SIZE;
-	const int COL_HEIGHT = GRID_SIZE*GRID_SIZE;
-	const int SEC_SIZE = GRID_SIZE*GRID_SIZE;
-	const int SEC_COUNT = GRID_SIZE*GRID_SIZE;
-	const int SEC_GROUP_SIZE = SEC_SIZE*GRID_SIZE;
-	const int NUM_POSS = GRID_SIZE*GRID_SIZE;
-	const int BOARD_SIZE = ROW_LENGTH*COL_HEIGHT;
-	const int POSSIBILITY_SIZE = BOARD_SIZE*NUM_POSS;
-
-	/**
-	 * The board containing all the memory structures and
-	 * methods for solving or generating sudoku puzzles.
-	 */
-	class SudokuBoard {
-		public:
-			enum PrintStyle {
-				ONE_LINE,
-				COMPACT,
-				READABLE,
-				CSV,
-			};
-			enum Difficulty {
-				UNKNOWN,
-				SIMPLE,
-				EASY,
-				INTERMEDIATE,
-				EXPERT,
-			};
-			enum Symmetry {
-				NONE,
-				ROTATE90,
-				ROTATE180,
-				MIRROR,
-				FLIP,
-				RANDOM,
-			};
-			SudokuBoard();
-			bool setPuzzle(int* initPuzzle);
-			const int* getPuzzle();
-			const int* getSolution();
-			void printPuzzle();
-			void printSolution();
-			bool solve();
-			int countSolutions();
-			void printPossibilities();
-			bool isSolved();
-			void printSolveHistory();
-			void setRecordHistory(bool recHistory);
-			void setLogHistory(bool logHist);
-			void setPrintStyle(PrintStyle ps);
-			bool generatePuzzle();
-			bool generatePuzzleSymmetry(SudokuBoard::Symmetry symmetry);
-			int getGivenCount();
-			int getSingleCount();
-			int getHiddenSingleCount();
-			int getNakedPairCount();
-			int getHiddenPairCount();
-			int getBoxLineReductionCount();
-			int getPointingPairTripleCount();
-			int getGuessCount();
-			int getBacktrackCount();
-			void printSolveInstructions();
-			SudokuBoard::Difficulty getDifficulty();
-			string getDifficultyAsString();
-			~SudokuBoard();
-
-		private:
-			/**
-			 * The 81 integers that make up a sudoku puzzle.
-			 * Givens are 1-9, unknows are 0.
-			 * Once initialized, this puzzle remains as is.
-			 * The answer is worked out in "solution".
-			 */
-			int* puzzle;
-
-			/**
-			 * The 81 integers that make up a sudoku puzzle.
-			 * The solution is built here, after completion
-			 * all will be 1-9.
-			 */
-			int* solution;
-
-			/**
-			 * Recursion depth at which each of the numbers
-			 * in the solution were placed.  Useful for backing
-			 * out solve branches that don't lead to a solution.
-			 */
-			int* solutionRound;
-
-			/**
-			 * The 729 integers that make up a the possible
-			 * values for a suduko puzzle. (9 possibilities
-			 * for each of 81 squares).  If possibilities[i]
-			 * is zero, then the possibility could still be
-			 * filled in according to the sudoku rules.  When
-			 * a possibility is eliminated, possibilities[i]
-			 * is assigned the round (recursion level) at
-			 * which it was determined that it could not be
-			 * a possibility.
-			 */
-			int* possibilities;
-
-			/**
-			 * An array the size of the board (81) containing each
-			 * of the numbers 0-n exactly once.  This array may
-			 * be shuffled so that operations that need to
-			 * look at each cell can do so in a random order.
-			 */
-			int* randomBoardArray;
-
-			/**
-			 * An array with one element for each position (9), in
-			 * some random order to be used when trying each
-			 * position in turn during guesses.
-			 */
-			int* randomPossibilityArray;
-
-			/**
-			 * Whether or not to record history
-			 */
-			bool recordHistory;
-
-			/**
-			 * Whether or not to print history as it happens
-			 */
-			bool logHistory;
-
-			/**
-			 * A list of moves used to solve the puzzle.
-			 * This list contains all moves, even on solve
-			 * branches that did not lead to a solution.
-			 */
-			vector<LogItem*>* solveHistory;
-
-			/**
-			 * A list of moves used to solve the puzzle.
-			 * This list contains only the moves needed
-			 * to solve the puzzle, but doesn't contain
-			 * information about bad guesses.
-			 */
-			vector<LogItem*>* solveInstructions;
-
-			/**
-			 * The style with which to print puzzles and solutions
-			 */
-			PrintStyle printStyle;
-
-			/**
-			 * The last round of solving
-			 */
-			int lastSolveRound;
-			bool reset();
-			bool singleSolveMove(int round);
-			bool onlyPossibilityForCell(int round);
-			bool onlyValueInRow(int round);
-			bool onlyValueInColumn(int round);
-			bool onlyValueInSection(int round);
-			bool solve(int round);
-			int countSolutions(int round, bool limitToTwo);
-			bool guess(int round, int guessNumber);
-			bool isImpossible();
-			void rollbackRound(int round);
-			bool pointingRowReduction(int round);
-			bool rowBoxReduction(int round);
-			bool colBoxReduction(int round);
-			bool pointingColumnReduction(int round);
-			bool hiddenPairInRow(int round);
-			bool hiddenPairInColumn(int round);
-			bool hiddenPairInSection(int round);
-			void mark(int position, int round, int value);
-			int findPositionWithFewestPossibilities();
-			bool handleNakedPairs(int round);
-			int countPossibilities(int position);
-			bool arePossibilitiesSame(int position1, int position2);
-			void addHistoryItem(LogItem* l);
-			void shuffleRandomArrays();
-			void print(int* sudoku);
-			void rollbackNonGuesses();
-			void clearPuzzle();
-			void printHistory(vector<LogItem*>* v);
-			bool removePossibilitiesInOneFromTwo(int position1, int position2, int round);
-	};
-
-} /* namespace qqwing */
-
->>>>>>> dc9e0963
 #endif