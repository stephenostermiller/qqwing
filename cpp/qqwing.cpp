--- conflicted
+++ resolved
@@ -29,7 +29,6 @@
 
 namespace qqwing {
 
-<<<<<<< HEAD
 	/**
 	 * While solving the puzzle, log steps taken in a log item.
 	 * This is useful for later printing out the solve history
@@ -124,175 +123,6 @@
 		{for (int i=0; i<NUM_POSS; i++){
 			randomPossibilityArray[i] = i;
 		}}
-=======
-/**
- * While solving the puzzle, log steps taken in a log item.
- * This is useful for later printing out the solve history
- * or gathering statistics about how hard the puzzle was to
- * solve.
- */
-class LogItem {
-	public:
-		enum LogType {
-			GIVEN,
-			SINGLE,
-			HIDDEN_SINGLE_ROW,
-			HIDDEN_SINGLE_COLUMN,
-			HIDDEN_SINGLE_SECTION,
-			GUESS,
-			ROLLBACK,
-			NAKED_PAIR_ROW,
-			NAKED_PAIR_COLUMN,
-			NAKED_PAIR_SECTION,
-			POINTING_PAIR_TRIPLE_ROW,
-			POINTING_PAIR_TRIPLE_COLUMN,
-			ROW_BOX,
-			COLUMN_BOX,
-			HIDDEN_PAIR_ROW,
-			HIDDEN_PAIR_COLUMN,
-			HIDDEN_PAIR_SECTION,
-		};
-		LogItem(int round, LogType type);
-		LogItem(int round, LogType type, int value, int position);
-		int getRound();
-		void print();
-		LogType getType();
-		~LogItem();
-	private:
-		void init(int round, LogType type, int value, int position);
-		/**
-		 * The recursion level at which this item was gathered.
-		 * Used for backing out log items solve branches that
-		 * don't lead to a solution.
-		 */
-		int round;
-
-		/**
-		 * The type of log message that will determine the
-		 * message printed.
-		 */
-		LogType type;
-
-		/**
-		 * Value that was set by the operation (or zero for no value)
-		 */
-		int value;
-
-		/**
-		 * position on the board at which the value (if any) was set.
-		 */
-		int position;
-};
-
-string IntToString(int num);
-void shuffleArray(int* array, int size);
-SudokuBoard::Symmetry getRandomSymmetry();
-int getLogCount(vector<LogItem*>* v, LogItem::LogType type);
-static inline int cellToColumn(int cell);
-static inline int cellToRow(int cell);
-static inline int cellToSectionStartCell(int cell);
-static inline int cellToSection(int cell);
-static inline int rowToFirstCell(int row);
-static inline int columnToFirstCell(int column);
-static inline int sectionToFirstCell(int section);
-static inline int getPossibilityIndex(int valueIndex, int cell);
-static inline int rowColumnToCell(int row, int column);
-static inline int sectionToCell(int section, int offset);
-
-/**
- * Create a new Sudoku board
- */
-SudokuBoard::SudokuBoard(){
-	puzzle = new int[BOARD_SIZE];
-	solution = new int[BOARD_SIZE];
-	solutionRound = new int[BOARD_SIZE];
-	possibilities = new int[POSSIBILITY_SIZE];
-	recordHistory = false;
-	printStyle = READABLE;
-	randomBoardArray = new int[BOARD_SIZE];
-	randomPossibilityArray = new int[NUM_POSS];
-	solveHistory = new vector<LogItem*>();
-	solveInstructions = new vector<LogItem*>();
-	{for (int i=0; i<BOARD_SIZE; i++){
-		randomBoardArray[i] = i;
-	}}
-	{for (int i=0; i<NUM_POSS; i++){
-		randomPossibilityArray[i] = i;
-	}}
-}
-
-/**
- * Get the number of cells that are
- * set in the puzzle (as opposed to
- * figured out in the solution
- */
-int SudokuBoard::getGivenCount(){
-	int count = 0;
-	{for (int i=0; i<BOARD_SIZE; i++){
-		if (puzzle[i] != 0) count++;
-	}}
-	return count;
-}
-
-/**
- * Set the board to the given puzzle.
- * The given puzzle must be an array of 81 integers.
- */
-bool SudokuBoard::setPuzzle(int* initPuzzle){
-	{for (int i=0; i<BOARD_SIZE; i++){
-		puzzle[i] = (initPuzzle==NULL)?0:initPuzzle[i];
-	}}
-	return reset();
-}
-
-/**
- * Retrieves the puzzle as an unmodifiable array of 81 integers.
- */
-const int* SudokuBoard::getPuzzle(){
-	return puzzle;
-}
-
-/**
- * Retrieves the puzzle's solution as an unmodifiable array of 81 integers.
- */
-const int* SudokuBoard::getSolution(){
-	return solution;
-}
-
-/**
- * Reset the board to its initial state with
- * only the givens.
- * This method clears any solution, resets statistics,
- * and clears any history messages.
- */
-bool SudokuBoard::reset(){
-	{for (int i=0; i<BOARD_SIZE; i++){
-		solution[i] = 0;
-	}}
-	{for (int i=0; i<BOARD_SIZE; i++){
-		solutionRound[i] = 0;
-	}}
-	{for (int i=0; i<POSSIBILITY_SIZE; i++){
-		possibilities[i] = 0;
-	}}
-
-	{for (int i=0;i<solveHistory->size();i++){
-		delete solveHistory->at(i);
-	}}
-	solveHistory->clear();
-	solveInstructions->clear();
-
-	int round = 1;
-	for (int position=0; position<BOARD_SIZE; position++){
-		if (puzzle[position] > 0){
-			int valIndex = puzzle[position]-1;
-			int valPos = getPossibilityIndex(valIndex,position);
-			int value = puzzle[position];
-			if (possibilities[valPos] != 0) return false;
-			mark(position,round,value);
-			if (logHistory || recordHistory) addHistoryItem(new LogItem(round, LogItem::GIVEN, value, position));
-		}
->>>>>>> dc9e0963
 	}
 
 	/**
@@ -317,6 +147,20 @@
 			puzzle[i] = (initPuzzle==NULL)?0:initPuzzle[i];
 		}}
 		return reset();
+	}
+
+	/**
+	 * Retrieves the puzzle as an unmodifiable array of 81 integers.
+	 */
+	const int* SudokuBoard::getPuzzle(){
+		return puzzle;
+	}
+
+	/**
+	 * Retrieves the puzzle's solution as an unmodifiable array of 81 integers.
+	 */
+	const int* SudokuBoard::getSolution(){
+		return solution;
 	}
 
 	/**
@@ -353,7 +197,6 @@
 				if (logHistory || recordHistory) addHistoryItem(new LogItem(round, LogItem::GIVEN, value, position));
 			}
 		}
-
 		return true;
 	}
 
