.PHONY: all
all: dist test website

.PHONY: dist
dist: jar tgz rpm deb jsmin
	@build/show_dist.sh

.PHONY: compile
compile: javacompile cppcompile jscompile

.PHONY: javaversion
javaversion: notroot neaten
	@build/java_version.sh

.PHONY: jscompile
jscompile:
	@build/js_build.sh

.PHONY: jsmin
jsmin: jscompile
	@build/js_minimize.sh

.PHONY: javacompile
javacompile: javaversion
	@build/java_compile.sh

.PHONY: jar
jar: javacompile
	@build/jar_build.sh

.PHONY: cppconfigure
cppconfigure: notroot neaten
	@build/cpp_configure.sh

.PHONY: cppcompile
cppcompile: cppconfigure
	@build/cpp_compile.sh

.PHONY: tgz
tgz: cppcompile
	@build/cpp_dist.sh

.PHONY: rpm
rpm: tgz
	@build/rpm_build.sh

.PHONY: deb
deb: tgz
	@build/deb_build.sh

.PHONY: install
install: cppcompile
	@build/cpp_install.sh

.PHONY: notroot
notroot:
	@build/not_root_check.sh

.PHONY: neaten
neaten:
	@build/src_neaten.sh

.PHONY: test
test: testunit testapp

.PHONY: testunit
testunit: testjavaunit testjsunit

.PHONY: testjavaunit
testjavaunit: javacompile javatestcompile
	@build/java_unit_tests.sh

.PHONY: testjsunit
testjsunit: jscompile
	@build/js_unit_tests.sh

.PHONY: javatestcompile
javatestcompile: javacompile
	@build/java_test_compile.sh

.PHONY: testapp
testapp: testcppapp testjavaapp testjsapp

.PHONY: testjavaapp
testjavaapp: jar
	@build/test-app-run.sh java

.PHONY: testcppapp
testcppapp: cppcompile
	@build/test-app-run.sh cpp

<<<<<<< HEAD
.PHONY: testjsapp
testjsapp: jsmin
	@build/test-app-run.sh js

.PHONY: jstest
jstest: testjsunit testjsapp
=======
.PHONY: website
website:
	@build/build_website.sh
>>>>>>> 2d528c97

.PHONY: javatest
javatest: testjavaunit testjavaapp

.PHONY: cpptest
cpptest: testcppapp

.PHONY: clean
clean:
	rm -rf target/

# Target aliases

.PHONY: versionjava
versionjava: javaversion

.PHONY: compilejs
compilejs: jscompile

.PHONY: js
js: jsmin

.PHONY: minjs
minjs: jsmin

.PHONY: compilejava
compilejava: javacompile

.PHONY: java
java: javacompile

.PHONY: configurecpp
configurecpp: cppconfigure

.PHONY: compilecpp
compilecpp: cppcompile

.PHONY: cpp
cpp: cppcompile

.PHONY: unittest
unittest: testunit

.PHONY: javaunittest
javaunittest: testjavaunit

.PHONY: jsunittest
jsunittest: testjsunit

.PHONY: testcompilejava
testcompilejava: javatestcompile

.PHONY: apptest
apptest: testapp

.PHONY: javaapptest
javaapptest: testjavaapp

.PHONY: cppapptest
cppapptest: testcppapp

<<<<<<< HEAD
.PHONY: jsapptest
jsapptest: testjsapp

.PHONY: unittestjava
unittestjava: javaunittest

PHONY: unittestjs
unittestjs: jsunittest
=======
.PHONY: testjava
testjava: javatest

.PHONY: testcpp
testcpp: cpptest
>>>>>>> 2d528c97

.PHONY: unittestjava
unittestjava: javaunittest

.PHONY: compilejavatest
compilejavatest: testcompilejava

.PHONY: apptestjava
apptestjava: javaapptest

.PHONY: apptestcpp
apptestcpp: cppapptest

<<<<<<< HEAD
.PHONY: apptestjs
apptestjs: jsapptest

.PHONY: testjs
testjs: jstest

.PHONY: testjava
testjava: javatest

.PHONY: testcpp
testcpp: cpptest 
=======
.PHONY: www
www: website
>>>>>>> 2d528c97
<|MERGE_RESOLUTION|>--- conflicted
+++ resolved
@@ -2,23 +2,15 @@
 all: dist test website
 
 .PHONY: dist
-dist: jar tgz rpm deb jsmin
+dist: jar tgz rpm deb
 	@build/show_dist.sh
 
 .PHONY: compile
-compile: javacompile cppcompile jscompile
+compile: javacompile cppcompile
 
 .PHONY: javaversion
 javaversion: notroot neaten
 	@build/java_version.sh
-
-.PHONY: jscompile
-jscompile:
-	@build/js_build.sh
-
-.PHONY: jsmin
-jsmin: jscompile
-	@build/js_minimize.sh
 
 .PHONY: javacompile
 javacompile: javaversion
@@ -64,22 +56,18 @@
 test: testunit testapp
 
 .PHONY: testunit
-testunit: testjavaunit testjsunit
+testunit: testjavaunit
 
 .PHONY: testjavaunit
 testjavaunit: javacompile javatestcompile
 	@build/java_unit_tests.sh
-
-.PHONY: testjsunit
-testjsunit: jscompile
-	@build/js_unit_tests.sh
 
 .PHONY: javatestcompile
 javatestcompile: javacompile
 	@build/java_test_compile.sh
 
 .PHONY: testapp
-testapp: testcppapp testjavaapp testjsapp
+testapp: testcppapp testjavaapp
 
 .PHONY: testjavaapp
 testjavaapp: jar
@@ -89,24 +77,18 @@
 testcppapp: cppcompile
 	@build/test-app-run.sh cpp
 
-<<<<<<< HEAD
-.PHONY: testjsapp
-testjsapp: jsmin
-	@build/test-app-run.sh js
-
-.PHONY: jstest
-jstest: testjsunit testjsapp
-=======
 .PHONY: website
 website:
 	@build/build_website.sh
->>>>>>> 2d528c97
 
 .PHONY: javatest
 javatest: testjavaunit testjavaapp
 
 .PHONY: cpptest
 cpptest: testcppapp
+
+.PHONY: jstest
+jstest: testjsunit testjsapp
 
 .PHONY: clean
 clean:
@@ -116,15 +98,6 @@
 
 .PHONY: versionjava
 versionjava: javaversion
-
-.PHONY: compilejs
-compilejs: jscompile
-
-.PHONY: js
-js: jsmin
-
-.PHONY: minjs
-minjs: jsmin
 
 .PHONY: compilejava
 compilejava: javacompile
@@ -147,9 +120,6 @@
 .PHONY: javaunittest
 javaunittest: testjavaunit
 
-.PHONY: jsunittest
-jsunittest: testjsunit
-
 .PHONY: testcompilejava
 testcompilejava: javatestcompile
 
@@ -162,22 +132,14 @@
 .PHONY: cppapptest
 cppapptest: testcppapp
 
-<<<<<<< HEAD
-.PHONY: jsapptest
-jsapptest: testjsapp
-
-.PHONY: unittestjava
-unittestjava: javaunittest
-
-PHONY: unittestjs
-unittestjs: jsunittest
-=======
 .PHONY: testjava
 testjava: javatest
 
 .PHONY: testcpp
 testcpp: cpptest
->>>>>>> 2d528c97
+
+.PHONY: testjs
+testjs: jstest
 
 .PHONY: unittestjava
 unittestjava: javaunittest
@@ -191,19 +153,5 @@
 .PHONY: apptestcpp
 apptestcpp: cppapptest
 
-<<<<<<< HEAD
-.PHONY: apptestjs
-apptestjs: jsapptest
-
-.PHONY: testjs
-testjs: jstest
-
-.PHONY: testjava
-testjava: javatest
-
-.PHONY: testcpp
-testcpp: cpptest 
-=======
 .PHONY: www
-www: website
->>>>>>> 2d528c97
+www: website