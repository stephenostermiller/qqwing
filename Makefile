--- conflicted
+++ resolved
@@ -69,13 +69,10 @@
 .PHONY: testjavaunit
 testjavaunit: javacompile javatestcompile
 	@build/java_unit_tests.sh
-<<<<<<< HEAD
 
 .PHONY: testjsunit
 testjsunit: jscompile
 	@build/js_unit_tests.sh
-=======
->>>>>>> 99d3af5a
 
 .PHONY: javatestcompile
 javatestcompile: javacompile
@@ -105,7 +102,6 @@
 .PHONY: versionjava
 versionjava: javaversion
 
-<<<<<<< HEAD
 .PHONY: compilejs
 compilejs: jscompile
 
@@ -115,8 +111,6 @@
 .PHONY: minjs
 minjs: jsmin
 
-=======
->>>>>>> 99d3af5a
 .PHONY: compilejava
 compilejava: javacompile
 
@@ -138,12 +132,9 @@
 .PHONY: javaunittest
 javaunittest: testjavaunit
 
-<<<<<<< HEAD
 .PHONY: jsunittest
 jsunittest: testjsunit
 
-=======
->>>>>>> 99d3af5a
 .PHONY: testcompilejava
 testcompilejava: javatestcompile
 
@@ -156,7 +147,6 @@
 .PHONY: cppapptest
 cppapptest: testcppapp
 
-<<<<<<< HEAD
 .PHONY: jsapptest
 jsapptest: testjsapp
 
@@ -166,11 +156,9 @@
 PHONY: unittestjs
 unittestjs: jsunittest
 
-=======
 .PHONY: unittestjava
 unittestjava: javaunittest
 
->>>>>>> 99d3af5a
 .PHONY: compilejavatest
 compilejavatest: testcompilejava
 
@@ -178,11 +166,7 @@
 apptestjava: javaapptest
 
 .PHONY: apptestcpp
-<<<<<<< HEAD
 apptestcpp: cppapptest
 
 .PHONY: apptestjs
-apptestjs: jsapptest
-=======
-apptestcpp: cppapptest
->>>>>>> 99d3af5a
+apptestjs: jsapptest